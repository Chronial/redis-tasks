# -*- coding: utf-8 -*-
from __future__ import (absolute_import, division, print_function,
                        unicode_literals)

import uuid

from .connections import resolve_connection
from .job import Job, Status
from .utils import import_attribute, utcnow

from .exceptions import (DequeueTimeout, InvalidJobOperationError,
                         NoSuchJobError, UnpickleError)
from .compat import total_ordering, string_types, as_text

from redis import WatchError


def get_failed_queue(connection=None):
    """Returns a handle to the special failed queue."""
    return FailedQueue(connection=connection)


def compact(lst):
    return [item for item in lst if item is not None]


@total_ordering
class Queue(object):
    job_class = Job
    DEFAULT_TIMEOUT = 180  # Default timeout seconds.
    redis_queue_namespace_prefix = 'rq:queue:'
    redis_queues_keys = 'rq:queues'

    @classmethod
    def all(cls, connection=None):
        """Returns an iterable of all Queues.
        """
        connection = resolve_connection(connection)

        def to_queue(queue_key):
            return cls.from_queue_key(as_text(queue_key),
                                      connection=connection)
        return [to_queue(rq_key) for rq_key in connection.smembers(cls.redis_queues_keys) if rq_key]

    @classmethod
    def from_queue_key(cls, queue_key, connection=None):
        """Returns a Queue instance, based on the naming conventions for naming
        the internal Redis keys.  Can be used to reverse-lookup Queues by their
        Redis keys.
        """
        prefix = cls.redis_queue_namespace_prefix
        if not queue_key.startswith(prefix):
            raise ValueError('Not a valid RQ queue key: %s' % (queue_key,))
        name = queue_key[len(prefix):]
        return cls(name, connection=connection)

    def __init__(self, name='default', default_timeout=None, connection=None,
                 async=True, job_class=None):
        self.connection = resolve_connection(connection)
        prefix = self.redis_queue_namespace_prefix
        self.name = name
        self._key = '%s%s' % (prefix, name)
        self._default_timeout = default_timeout
        self._async = async

        if job_class is not None:
            if isinstance(job_class, string_types):
                job_class = import_attribute(job_class)
            self.job_class = job_class

    def __len__(self):
        return self.count

    @property
    def key(self):
        """Returns the Redis key for this Queue."""
        return self._key

    def empty(self):
        """Removes all messages on the queue."""
        script = b"""
            local prefix = "rq:job:"
            local q = KEYS[1]
            local count = 0
            while true do
                local job_id = redis.call("lpop", q)
                if job_id == false then
                    break
                end

                -- Delete the relevant keys
                redis.call("del", prefix..job_id)
                redis.call("del", prefix..job_id..":dependents")
                count = count + 1
            end
            return count
        """
        script = self.connection.register_script(script)
        return script(keys=[self.key])

    def is_empty(self):
        """Returns whether the current queue is empty."""
        return self.count == 0

    def fetch_job(self, job_id):
        try:
            return self.job_class.fetch(job_id, connection=self.connection)
        except NoSuchJobError:
            self.remove(job_id)

    def get_job_ids(self, offset=0, length=-1):
        """Returns a slice of job IDs in the queue."""
        start = offset
        if length >= 0:
            end = offset + (length - 1)
        else:
            end = length
        return [as_text(job_id) for job_id in
                self.connection.lrange(self.key, start, end)]

    def get_jobs(self, offset=0, length=-1):
        """Returns a slice of jobs in the queue."""
        job_ids = self.get_job_ids(offset, length)
        return compact([self.fetch_job(job_id) for job_id in job_ids])

    @property
    def job_ids(self):
        """Returns a list of all job IDS in the queue."""
        return self.get_job_ids()

    @property
    def jobs(self):
        """Returns a list of all (valid) jobs in the queue."""
        return self.get_jobs()

    @property
    def count(self):
        """Returns a count of all messages in the queue."""
        return self.connection.llen(self.key)

    def remove(self, job_or_id, pipeline=None):
        """Removes Job from queue, accepts either a Job instance or ID."""
        job_id = job_or_id.id if isinstance(job_or_id, self.job_class) else job_or_id

        if pipeline is not None:
            pipeline.lrem(self.key, 0, job_id)

        return self.connection._lrem(self.key, 0, job_id)

    def compact(self):
        """Removes all "dead" jobs from the queue by cycling through it, while
        guaranteeing FIFO semantics.
        """
        COMPACT_QUEUE = 'rq:queue:_compact:{0}'.format(uuid.uuid4())

        self.connection.rename(self.key, COMPACT_QUEUE)
        while True:
            job_id = as_text(self.connection.lpop(COMPACT_QUEUE))
            if job_id is None:
                break
            if self.job_class.exists(job_id, self.connection):
                self.connection.rpush(self.key, job_id)

    def push_job_id(self, job_id, pipeline=None, at_front=False):
        """Pushes a job ID on the corresponding Redis queue.
        'at_front' allows you to push the job onto the front instead of the back of the queue"""
        connection = pipeline if pipeline is not None else self.connection
        if at_front:
            connection.lpush(self.key, job_id)
        else:
            connection.rpush(self.key, job_id)

    def enqueue_call(self, func, args=None, kwargs=None, timeout=None,
<<<<<<< HEAD
                     result_ttl=None, description=None, depends_on=None,
                     job_id=None, at_front=False):
=======
                     result_ttl=None, ttl=None, description=None,
                     depends_on=None, job_id=None):
>>>>>>> cd0c3c9c
        """Creates a job to represent the delayed function call and enqueues
        it.

        It is much like `.enqueue()`, except that it takes the function's args
        and kwargs as explicit arguments.  Any kwargs passed to this function
        contain options for RQ itself.
        """
        timeout = timeout or self._default_timeout

        # TODO: job with dependency shouldn't have "queued" as status
        job = self.job_class.create(func, args, kwargs, connection=self.connection,
                                    result_ttl=result_ttl, ttl=ttl, status=Status.QUEUED,
                                    description=description, depends_on=depends_on, timeout=timeout,
                                    id=job_id)

        # If job depends on an unfinished job, register itself on it's
        # parent's dependents instead of enqueueing it.
        # If WatchError is raised in the process, that means something else is
        # modifying the dependency. In this case we simply retry
        if depends_on is not None:
            if not isinstance(depends_on, self.job_class):
                depends_on = Job(id=depends_on, connection=self.connection)
            with self.connection.pipeline() as pipe:
                while True:
                    try:
                        pipe.watch(depends_on.key)
                        if depends_on.get_status() != Status.FINISHED:
                            job.register_dependency(pipeline=pipe)
                            job.save(pipeline=pipe)
                            pipe.execute()
                            return job
                        break
                    except WatchError:
                        continue

        return self.enqueue_job(job, at_front=at_front)

    def enqueue(self, f, *args, **kwargs):
        """Creates a job to represent the delayed function call and enqueues
        it.

        Expects the function to call, along with the arguments and keyword
        arguments.

        The function argument `f` may be any of the following:

        * A reference to a function
        * A reference to an object's instance method
        * A string, representing the location of a function (must be
          meaningful to the import context of the workers)
        """
        if not isinstance(f, string_types) and f.__module__ == '__main__':
            raise ValueError('Functions from the __main__ module cannot be processed '
                             'by workers.')

        # Detect explicit invocations, i.e. of the form:
        #     q.enqueue(foo, args=(1, 2), kwargs={'a': 1}, timeout=30)
        timeout = kwargs.pop('timeout', None)
        description = kwargs.pop('description', None)
        result_ttl = kwargs.pop('result_ttl', None)
        ttl = kwargs.pop('ttl', None)
        depends_on = kwargs.pop('depends_on', None)
        job_id = kwargs.pop('job_id', None)
        at_front = kwargs.pop('at_front', False)

        if 'args' in kwargs or 'kwargs' in kwargs:
            assert args == (), 'Extra positional arguments cannot be used when using explicit args and kwargs.'  # noqa
            args = kwargs.pop('args', None)
            kwargs = kwargs.pop('kwargs', None)

        return self.enqueue_call(func=f, args=args, kwargs=kwargs,
                                 timeout=timeout, result_ttl=result_ttl, ttl=ttl,
                                 description=description, depends_on=depends_on,
                                 job_id=job_id, at_front=at_front)

    def enqueue_job(self, job, set_meta_data=True, at_front=False):
        """Enqueues a job for delayed execution.

        If the `set_meta_data` argument is `True` (default), it will update
        the properties `origin` and `enqueued_at`.

        If Queue is instantiated with async=False, job is executed immediately.
        """
        # Add Queue key set
        self.connection.sadd(self.redis_queues_keys, self.key)

        if set_meta_data:
            job.origin = self.name
            job.enqueued_at = utcnow()

        if job.timeout is None:
            job.timeout = self.DEFAULT_TIMEOUT
        job.save()

        if self._async:
            self.push_job_id(job.id, at_front=at_front)
        else:
            job.perform()
            job.save()
        return job

    def enqueue_dependents(self, job):
        """Enqueues all jobs in the given job's dependents set and clears it."""
        # TODO: can probably be pipelined
        while True:
            job_id = as_text(self.connection.spop(job.dependents_key))
            if job_id is None:
                break
            dependent = self.job_class.fetch(job_id, connection=self.connection)
            self.enqueue_job(dependent)

    def pop_job_id(self):
        """Pops a given job ID from this Redis queue."""
        return as_text(self.connection.lpop(self.key))

    @classmethod
    def lpop(cls, queue_keys, timeout, connection=None):
        """Helper method.  Intermediate method to abstract away from some
        Redis API details, where LPOP accepts only a single key, whereas BLPOP
        accepts multiple.  So if we want the non-blocking LPOP, we need to
        iterate over all queues, do individual LPOPs, and return the result.

        Until Redis receives a specific method for this, we'll have to wrap it
        this way.

        The timeout parameter is interpreted as follows:
            None - non-blocking (return immediately)
             > 0 - maximum number of seconds to block
        """
        connection = resolve_connection(connection)
        if timeout is not None:  # blocking variant
            if timeout == 0:
                raise ValueError('RQ does not support indefinite timeouts. Please pick a timeout value > 0.')
            result = connection.blpop(queue_keys, timeout)
            if result is None:
                raise DequeueTimeout(timeout, queue_keys)
            queue_key, job_id = result
            return queue_key, job_id
        else:  # non-blocking variant
            for queue_key in queue_keys:
                blob = connection.lpop(queue_key)
                if blob is not None:
                    return queue_key, blob
            return None

    def dequeue(self):
        """Dequeues the front-most job from this queue.

        Returns a job_class instance, which can be executed or inspected.
        """
        job_id = self.pop_job_id()
        if job_id is None:
            return None
        try:
            job = self.job_class.fetch(job_id, connection=self.connection)
        except NoSuchJobError as e:
            # Silently pass on jobs that don't exist (anymore),
            # and continue by reinvoking itself recursively
            return self.dequeue()
        except UnpickleError as e:
            # Attach queue information on the exception for improved error
            # reporting
            e.job_id = job_id
            e.queue = self
            raise e
        return job

    @classmethod
    def dequeue_any(cls, queues, timeout, connection=None):
        """Class method returning the job_class instance at the front of the given
        set of Queues, where the order of the queues is important.

        When all of the Queues are empty, depending on the `timeout` argument,
        either blocks execution of this function for the duration of the
        timeout or until new messages arrive on any of the queues, or returns
        None.

        See the documentation of cls.lpop for the interpretation of timeout.
        """
        queue_keys = [q.key for q in queues]
        result = cls.lpop(queue_keys, timeout, connection=connection)
        if result is None:
            return None
        queue_key, job_id = map(as_text, result)
        queue = cls.from_queue_key(queue_key, connection=connection)
        try:
            job = cls.job_class.fetch(job_id, connection=connection)
        except NoSuchJobError:
            # Silently pass on jobs that don't exist (anymore),
            # and continue by reinvoking the same function recursively
            return cls.dequeue_any(queues, timeout, connection=connection)
        except UnpickleError as e:
            # Attach queue information on the exception for improved error
            # reporting
            e.job_id = job_id
            e.queue = queue
            raise e
        return job, queue

    # Total ordering defition (the rest of the required Python methods are
    # auto-generated by the @total_ordering decorator)
    def __eq__(self, other):  # noqa
        if not isinstance(other, Queue):
            raise TypeError('Cannot compare queues to other objects.')
        return self.name == other.name

    def __lt__(self, other):
        if not isinstance(other, Queue):
            raise TypeError('Cannot compare queues to other objects.')
        return self.name < other.name

    def __hash__(self):
        return hash(self.name)

    def __repr__(self):  # noqa
        return 'Queue(%r)' % (self.name,)

    def __str__(self):
        return '<Queue \'%s\'>' % (self.name,)


class FailedQueue(Queue):
    def __init__(self, connection=None):
        super(FailedQueue, self).__init__(Status.FAILED, connection=connection)

    def quarantine(self, job, exc_info):
        """Puts the given Job in quarantine (i.e. put it on the failed
        queue).

        This is different from normal job enqueueing, since certain meta data
        must not be overridden (e.g. `origin` or `enqueued_at`) and other meta
        data must be inserted (`ended_at` and `exc_info`).
        """
        job.ended_at = utcnow()
        job.exc_info = exc_info
        return self.enqueue_job(job, set_meta_data=False)

    def requeue(self, job_id):
        """Requeues the job with the given job ID."""
        try:
            job = self.job_class.fetch(job_id, connection=self.connection)
        except NoSuchJobError:
            # Silently ignore/remove this job and return (i.e. do nothing)
            self.remove(job_id)
            return

        # Delete it from the failed queue (raise an error if that failed)
        if self.remove(job) == 0:
            raise InvalidJobOperationError('Cannot requeue non-failed jobs.')

        job.set_status(Status.QUEUED)
        job.exc_info = None
        q = Queue(job.origin, connection=self.connection)
        q.enqueue_job(job)<|MERGE_RESOLUTION|>--- conflicted
+++ resolved
@@ -171,13 +171,8 @@
             connection.rpush(self.key, job_id)
 
     def enqueue_call(self, func, args=None, kwargs=None, timeout=None,
-<<<<<<< HEAD
-                     result_ttl=None, description=None, depends_on=None,
-                     job_id=None, at_front=False):
-=======
                      result_ttl=None, ttl=None, description=None,
-                     depends_on=None, job_id=None):
->>>>>>> cd0c3c9c
+                     depends_on=None, job_id=None, at_front=False):
         """Creates a job to represent the delayed function call and enqueues
         it.
 
